--- conflicted
+++ resolved
@@ -69,16 +69,11 @@
   # minAvailable: 1
   # maxUnavailable: 1
 
-<<<<<<< HEAD
-# Comma separated list of feature gates that should be enabled on the
-# controller pod.
-=======
 # Comma separated list of feature gates that should be enabled on the controller
 # Note: do not use this field to pass feature gate values into webhook
 # component as this behaviour relies on a bug that will be fixed in cert-manager 1.13
 # https://github.com/cert-manager/cert-manager/pull/6093
 # Use webhook.extraArgs to pass --feature-gates flag directly instead.
->>>>>>> fe419511
 featureGates: ""
 
 # The maximum number of challenges that can be scheduled as 'processing' at once
