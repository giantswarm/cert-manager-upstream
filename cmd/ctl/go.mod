--- conflicted
+++ resolved
@@ -12,26 +12,12 @@
 // or a branch name (master).
 
 require (
-<<<<<<< HEAD
-	github.com/cert-manager/cert-manager v1.13.0-alpha.0.0.20230801130528-b93ec2f8242b
-=======
 	github.com/cert-manager/cert-manager v1.12.1-0.20230524130037-7ea113504de2
->>>>>>> fe419511
 	github.com/spf13/cobra v1.7.0
 	github.com/spf13/pflag v1.0.5
 	github.com/stretchr/testify v1.8.2
 	golang.org/x/crypto v0.6.0
 	helm.sh/helm/v3 v3.12.0
-<<<<<<< HEAD
-	k8s.io/api v0.27.4
-	k8s.io/apiextensions-apiserver v0.27.4
-	k8s.io/apimachinery v0.27.4
-	k8s.io/cli-runtime v0.27.4
-	k8s.io/client-go v0.27.4
-	k8s.io/component-base v0.27.4
-	k8s.io/kubectl v0.27.4
-	k8s.io/utils v0.0.0-20230711102312-30195339c3c7
-=======
 	k8s.io/api v0.27.2
 	k8s.io/apiextensions-apiserver v0.27.2
 	k8s.io/apimachinery v0.27.2
@@ -40,7 +26,6 @@
 	k8s.io/klog/v2 v2.100.1
 	k8s.io/kubectl v0.27.2
 	k8s.io/utils v0.0.0-20230505201702-9f6742963106
->>>>>>> fe419511
 	sigs.k8s.io/controller-runtime v0.15.0
 	sigs.k8s.io/yaml v1.3.0
 )
@@ -153,10 +138,6 @@
 	go.uber.org/atomic v1.9.0 // indirect
 	go.uber.org/multierr v1.6.0 // indirect
 	go.uber.org/zap v1.24.0 // indirect
-<<<<<<< HEAD
-	golang.org/x/exp v0.0.0-20230522175609-2e198f4a06a1 // indirect
-=======
->>>>>>> fe419511
 	golang.org/x/net v0.10.0 // indirect
 	golang.org/x/oauth2 v0.5.0 // indirect
 	golang.org/x/sync v0.2.0 // indirect
@@ -171,21 +152,12 @@
 	gopkg.in/inf.v0 v0.9.1 // indirect
 	gopkg.in/yaml.v2 v2.4.0 // indirect
 	gopkg.in/yaml.v3 v3.0.1 // indirect
-<<<<<<< HEAD
-	k8s.io/apiserver v0.27.4 // indirect
-	k8s.io/klog/v2 v2.100.1 // indirect
-	k8s.io/kube-aggregator v0.27.4 // indirect
-	k8s.io/kube-openapi v0.0.0-20230515203736-54b630e78af5 // indirect
-	oras.land/oras-go v1.2.2 // indirect
-	sigs.k8s.io/gateway-api v0.7.1 // indirect
-=======
 	k8s.io/apiserver v0.27.2 // indirect
 	k8s.io/component-base v0.27.2 // indirect
 	k8s.io/kube-aggregator v0.27.2 // indirect
 	k8s.io/kube-openapi v0.0.0-20230515203736-54b630e78af5 // indirect
 	oras.land/oras-go v1.2.2 // indirect
 	sigs.k8s.io/gateway-api v0.7.0 // indirect
->>>>>>> fe419511
 	sigs.k8s.io/json v0.0.0-20221116044647-bc3834ca7abd // indirect
 	sigs.k8s.io/kustomize/api v0.13.2 // indirect
 	sigs.k8s.io/kustomize/kyaml v0.14.1 // indirect
