module github.com/cert-manager/cert-manager/acmesolver-binary

go 1.20

// Do not remove this comment:
// please place any replace statements here at the top for visibility and add a
// comment to it as to when it can be removed

replace github.com/cert-manager/cert-manager => ../../

require (
	github.com/cert-manager/cert-manager v0.0.0-00010101000000-000000000000
	github.com/spf13/cobra v1.7.0
<<<<<<< HEAD
	k8s.io/component-base v0.27.4
=======
	k8s.io/component-base v0.27.2
>>>>>>> fe419511
)

require (
	github.com/beorn7/perks v1.0.1 // indirect
	github.com/blang/semver/v4 v4.0.0 // indirect
	github.com/cespare/xxhash/v2 v2.2.0 // indirect
	github.com/go-logr/logr v1.2.4 // indirect
	github.com/go-logr/zapr v1.2.4 // indirect
	github.com/gogo/protobuf v1.3.2 // indirect
	github.com/golang/protobuf v1.5.3 // indirect
	github.com/google/gofuzz v1.2.0 // indirect
	github.com/inconshreveable/mousetrap v1.1.0 // indirect
	github.com/json-iterator/go v1.1.12 // indirect
	github.com/matttproud/golang_protobuf_extensions v1.0.4 // indirect
	github.com/modern-go/concurrent v0.0.0-20180306012644-bacd9c7ef1dd // indirect
	github.com/modern-go/reflect2 v1.0.2 // indirect
	github.com/prometheus/client_golang v1.15.1 // indirect
	github.com/prometheus/client_model v0.4.0 // indirect
	github.com/prometheus/common v0.42.0 // indirect
	github.com/prometheus/procfs v0.9.0 // indirect
	github.com/spf13/pflag v1.0.5 // indirect
	go.uber.org/atomic v1.9.0 // indirect
	go.uber.org/multierr v1.6.0 // indirect
	go.uber.org/zap v1.24.0 // indirect
	golang.org/x/net v0.10.0 // indirect
	golang.org/x/sys v0.8.0 // indirect
	golang.org/x/text v0.9.0 // indirect
	google.golang.org/protobuf v1.30.0 // indirect
	gopkg.in/inf.v0 v0.9.1 // indirect
	gopkg.in/yaml.v2 v2.4.0 // indirect
<<<<<<< HEAD
	k8s.io/api v0.27.4 // indirect
	k8s.io/apiextensions-apiserver v0.27.4 // indirect
	k8s.io/apimachinery v0.27.4 // indirect
	k8s.io/client-go v0.27.4 // indirect
	k8s.io/klog/v2 v2.100.1 // indirect
	k8s.io/kube-aggregator v0.27.4 // indirect
	k8s.io/utils v0.0.0-20230711102312-30195339c3c7 // indirect
	sigs.k8s.io/gateway-api v0.7.1 // indirect
=======
	k8s.io/api v0.27.2 // indirect
	k8s.io/apiextensions-apiserver v0.27.2 // indirect
	k8s.io/apimachinery v0.27.2 // indirect
	k8s.io/client-go v0.27.2 // indirect
	k8s.io/klog/v2 v2.100.1 // indirect
	k8s.io/kube-aggregator v0.27.2 // indirect
	k8s.io/utils v0.0.0-20230505201702-9f6742963106 // indirect
	sigs.k8s.io/gateway-api v0.7.0 // indirect
>>>>>>> fe419511
	sigs.k8s.io/json v0.0.0-20221116044647-bc3834ca7abd // indirect
	sigs.k8s.io/structured-merge-diff/v4 v4.3.0 // indirect
	sigs.k8s.io/yaml v1.3.0 // indirect
)<|MERGE_RESOLUTION|>--- conflicted
+++ resolved
@@ -11,11 +11,7 @@
 require (
 	github.com/cert-manager/cert-manager v0.0.0-00010101000000-000000000000
 	github.com/spf13/cobra v1.7.0
-<<<<<<< HEAD
-	k8s.io/component-base v0.27.4
-=======
 	k8s.io/component-base v0.27.2
->>>>>>> fe419511
 )
 
 require (
@@ -46,16 +42,6 @@
 	google.golang.org/protobuf v1.30.0 // indirect
 	gopkg.in/inf.v0 v0.9.1 // indirect
 	gopkg.in/yaml.v2 v2.4.0 // indirect
-<<<<<<< HEAD
-	k8s.io/api v0.27.4 // indirect
-	k8s.io/apiextensions-apiserver v0.27.4 // indirect
-	k8s.io/apimachinery v0.27.4 // indirect
-	k8s.io/client-go v0.27.4 // indirect
-	k8s.io/klog/v2 v2.100.1 // indirect
-	k8s.io/kube-aggregator v0.27.4 // indirect
-	k8s.io/utils v0.0.0-20230711102312-30195339c3c7 // indirect
-	sigs.k8s.io/gateway-api v0.7.1 // indirect
-=======
 	k8s.io/api v0.27.2 // indirect
 	k8s.io/apiextensions-apiserver v0.27.2 // indirect
 	k8s.io/apimachinery v0.27.2 // indirect
@@ -64,7 +50,6 @@
 	k8s.io/kube-aggregator v0.27.2 // indirect
 	k8s.io/utils v0.0.0-20230505201702-9f6742963106 // indirect
 	sigs.k8s.io/gateway-api v0.7.0 // indirect
->>>>>>> fe419511
 	sigs.k8s.io/json v0.0.0-20221116044647-bc3834ca7abd // indirect
 	sigs.k8s.io/structured-merge-diff/v4 v4.3.0 // indirect
 	sigs.k8s.io/yaml v1.3.0 // indirect
