--- conflicted
+++ resolved
@@ -2,32 +2,6 @@
 
 go 1.20
 
-<<<<<<< HEAD
-// Do not remove this comment:
-// please place any replace statements here at the top for visibility and add a
-// comment to it as to when it can be removed
-
-replace github.com/cert-manager/cert-manager => ../../
-
-require (
-	github.com/cert-manager/cert-manager v0.0.0-00010101000000-000000000000
-	github.com/cloudflare/cloudflare-go v0.58.1
-	github.com/hashicorp/vault/api v1.9.1
-	github.com/kr/pretty v0.3.1
-	github.com/onsi/ginkgo/v2 v2.9.5
-	github.com/onsi/gomega v1.27.7
-	github.com/spf13/pflag v1.0.5
-	k8s.io/api v0.27.4
-	k8s.io/apiextensions-apiserver v0.27.4
-	k8s.io/apimachinery v0.27.4
-	k8s.io/client-go v0.27.4
-	k8s.io/component-base v0.27.4
-	k8s.io/kube-aggregator v0.27.4
-	k8s.io/utils v0.0.0-20230711102312-30195339c3c7
-	sigs.k8s.io/controller-runtime v0.15.0
-	sigs.k8s.io/gateway-api v0.7.1
-	sigs.k8s.io/structured-merge-diff/v4 v4.3.0
-=======
 require (
 	github.com/cert-manager/cert-manager v0.0.0-00010101000000-000000000000
 	github.com/cloudflare/cloudflare-go v0.58.1
@@ -42,7 +16,6 @@
 	sigs.k8s.io/controller-runtime v0.15.0
 	sigs.k8s.io/gateway-api v0.7.0
 	sigs.k8s.io/structured-merge-diff/v4 v4.2.3
->>>>>>> fe419511
 )
 
 require (
@@ -107,10 +80,6 @@
 	go.uber.org/multierr v1.6.0 // indirect
 	go.uber.org/zap v1.24.0 // indirect
 	golang.org/x/crypto v0.6.0 // indirect
-<<<<<<< HEAD
-	golang.org/x/exp v0.0.0-20230522175609-2e198f4a06a1 // indirect
-=======
->>>>>>> fe419511
 	golang.org/x/net v0.10.0 // indirect
 	golang.org/x/oauth2 v0.5.0 // indirect
 	golang.org/x/sys v0.8.0 // indirect
@@ -124,13 +93,6 @@
 	gopkg.in/square/go-jose.v2 v2.6.0 // indirect
 	gopkg.in/yaml.v2 v2.4.0 // indirect
 	gopkg.in/yaml.v3 v3.0.1 // indirect
-<<<<<<< HEAD
-	k8s.io/klog/v2 v2.100.1 // indirect
-	k8s.io/kube-openapi v0.0.0-20230501164219-8b0f38b5fd1f // indirect
-	sigs.k8s.io/json v0.0.0-20221116044647-bc3834ca7abd // indirect
-	sigs.k8s.io/yaml v1.3.0 // indirect
-)
-=======
 	k8s.io/component-base v0.27.2 // indirect
 	k8s.io/klog/v2 v2.100.1 // indirect
 	k8s.io/kube-openapi v0.0.0-20230515203736-54b630e78af5 // indirect
@@ -140,5 +102,4 @@
 
 replace github.com/miekg/dns v1.1.41 => github.com/miekg/dns v1.1.34
 
-replace github.com/cert-manager/cert-manager => ../../
->>>>>>> fe419511
+replace github.com/cert-manager/cert-manager => ../../