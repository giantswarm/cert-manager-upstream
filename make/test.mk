--- conflicted
+++ resolved
@@ -1,29 +1,24 @@
 export KUBEBUILDER_ASSETS=$(PWD)/$(BINDIR)/tools
 
-# WHAT can be used to control which unit tests are run by "make circleci.dec.yaml"; defaults to running all
+# WHAT can be used to control which unit tests are run by "make test"; defaults to running all
 # tests except e2e tests (which require more significant setup)
-<<<<<<< HEAD
-# For example: make WHAT=./pkg/util/pki circleci.dec.yaml-pretty to only run the PKI utils tests
-WHAT ?= ./pkg/... ./cmd/... ./internal/... ./test/...
-=======
 # For example: make WHAT=./pkg/util/pki test-pretty to only run the PKI utils tests
 WHAT ?= ./pkg/... ./cmd/... ./internal/... ./test/... ./hack/prune-junit-xml/...
->>>>>>> e82c72cf
 
 .PHONY: test
-## Test is the workhorse circleci.dec.yaml command which by default runs all unit and
+## Test is the workhorse test command which by default runs all unit and
 ## integration tests. Configured through WHAT, e.g.:
 ##
-##   make circleci.dec.yaml WHAT=./pkg/...
+##   make test WHAT=./pkg/...
 ##
 ## @category Development
 test: setup-integration-tests | $(NEEDS_GOTESTSUM) $(NEEDS_ETCD) $(NEEDS_KUBECTL) $(NEEDS_KUBE-APISERVER) $(NEEDS_GO)
 	$(GOTESTSUM) -- $(WHAT)
 
 .PHONY: test-ci
-## circleci.dec.yaml-ci runs all unit and integration tests and writes a JUnit report of
+## test-ci runs all unit and integration tests and writes a JUnit report of
 ## the results. WHAT can be used to limit which tests are run; see help for
-## `make circleci.dec.yaml` for more details.
+## `make test` for more details.
 ##
 ## Fuzz tests are hidden from JUnit output, because they're noisy and can cause
 ## issues with dashboards and UIs.
@@ -40,7 +35,7 @@
 		$(WHAT)
 
 .PHONY: unit-test
-## Same as `circleci.dec.yaml` but only runs the unit tests. By "unit tests", we mean tests
+## Same as `test` but only runs the unit tests. By "unit tests", we mean tests
 ## that are quick to run and don't require dependencies like Kubernetes, etcd,
 ## or an apiserver.
 ##
@@ -54,7 +49,7 @@
 	@echo -e "\033[0;33mLatest known tag for integration tests is $(shell tail -1 $(GIT_TAGS_FILE)); if that seems out-of-date,\npull latest tags, run 'rm $(GIT_TAGS_FILE)' and retest\033[0m"
 
 .PHONY: integration-test
-## Same as `circleci.dec.yaml` but only run the integration tests. By "integration tests",
+## Same as `test` but only run the integration tests. By "integration tests",
 ## we mean the tests that require a live apiserver and etcd to run, but don't
 ## require a full Kubernetes cluster.
 ##
@@ -67,7 +62,7 @@
 ##
 ##     make -j e2e-setup
 ##
-## To run a specific circleci.dec.yaml instead of the whole suite, run:
+## To run a specific test instead of the whole suite, run:
 ##
 ##     make e2e GINKGO_FOCUS='.*call the dummy webhook'
 ##
